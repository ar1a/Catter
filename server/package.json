--- conflicted
+++ resolved
@@ -33,13 +33,8 @@
     "@typescript-eslint/parser": "1.13.0",
     "eslint": "6.0.1",
     "eslint-config-prettier": "6.0.0",
-<<<<<<< HEAD
-    "eslint-plugin-import": "2.18.0",
     "eslint-plugin-unicorn": "10.0.0",
-=======
     "eslint-plugin-import": "2.18.2",
-    "eslint-plugin-unicorn": "9.1.1",
->>>>>>> 76eafcc5
     "nexus-prisma-generate": "0.3.7",
     "ts-node": "8.3.0",
     "ts-node-dev": "1.0.0-pre.40",
