{
  "name": "client",
  "version": "0.1.0",
  "private": true,
  "dependencies": {
    "@material-ui/core": "4.3.1",
    "@material-ui/styles": "4.3.0",
    "@types/jest": "24.0.13",
    "@types/node": "12.7.1",
    "@types/react": "16.8.23",
<<<<<<< HEAD
    "@types/react-dom": "16.8.5",
    "apollo": "2.15.0",
=======
    "@types/react-dom": "16.8.4",
    "apollo": "2.17.2",
>>>>>>> 2139c37b
    "apollo-boost": "0.4.3",
    "classnames": "2.2.6",
    "conditional-wrap": "1.0.0",
    "fp-ts": "2.0.4",
    "graphql": "14.4.2",
    "ramda": "0.26.1",
    "react": "16.8.6",
    "react-apollo": "2.5.8",
    "react-apollo-hooks": "0.5.0",
    "react-circular-progressbar": "2.0.1",
    "react-dom": "16.8.6",
    "react-fittext": "1.0.0",
    "react-hook-form": "3.21.11",
    "react-router-dom": "5.0.1",
    "react-scripts": "3.0.1",
    "react-textarea-autosize": "7.1.0",
    "typescript": "3.5.1"
  },
  "scripts": {
    "start": "npm-run-all --parallel watch:css start:react",
    "build": "npm-run-all build:css build:react",
    "build:css": "postcss src/tailwind.css -o src/index.css",
    "watch:css": "postcss src/tailwind.css -o src/index.css -w",
    "start:react": "react-scripts start",
    "build:react": "react-scripts build",
    "test": "react-scripts test",
    "eject": "react-scripts eject",
    "lint": "eslint 'src/**/*.tsx'",
    "generate": "apollo codegen:generate --target typescript --endpoint=http://localhost:4000 types"
  },
  "proxy": "http://localhost:4000",
  "eslintConfig": {
    "extends": "react-app"
  },
  "browserslist": {
    "production": [
      ">0.2%",
      "not dead",
      "not op_mini all"
    ],
    "development": [
      "last 1 chrome version",
      "last 1 firefox version",
      "last 1 safari version"
    ]
  },
  "resolutions": {
    "graphql": "14.4.2"
  },
  "devDependencies": {
    "@types/classnames": "2.2.9",
    "@types/ramda": "types/npm-ramda#dist",
    "@types/react-router-dom": "4.3.4",
    "@types/react-textarea-autosize": "4.3.4",
    "@typescript-eslint/eslint-plugin": "1.13.0",
    "@typescript-eslint/parser": "1.13.0",
    "autoprefixer": "9.6.1",
    "babel-eslint": "10.0.2",
    "eslint": "5.16.0",
    "eslint-config-prettier": "6.0.0",
    "eslint-config-react-app": "4.0.1",
    "eslint-plugin-flowtype": "2.50.3",
    "eslint-plugin-import": "2.18.2",
    "eslint-plugin-jsx-a11y": "6.2.2",
    "eslint-plugin-react": "7.14.3",
    "eslint-plugin-react-hooks": "1.6.1",
    "eslint-plugin-unicorn": "10.0.0",
    "npm-run-all": "4.1.5",
    "postcss-cli": "6.1.3",
    "tailwindcss": "1.0.5"
  }
}<|MERGE_RESOLUTION|>--- conflicted
+++ resolved
@@ -8,13 +8,8 @@
     "@types/jest": "24.0.13",
     "@types/node": "12.7.1",
     "@types/react": "16.8.23",
-<<<<<<< HEAD
     "@types/react-dom": "16.8.5",
-    "apollo": "2.15.0",
-=======
-    "@types/react-dom": "16.8.4",
     "apollo": "2.17.2",
->>>>>>> 2139c37b
     "apollo-boost": "0.4.3",
     "classnames": "2.2.6",
     "conditional-wrap": "1.0.0",
