--- conflicted
+++ resolved
@@ -3,23 +3,13 @@
   "version": "0.1.0",
   "private": true,
   "dependencies": {
-<<<<<<< HEAD
-    "@material-ui/core": "4.2.0",
-    "@material-ui/styles": "4.2.0",
-    "@types/jest": "24.0.13",
-    "@types/node": "12.6.2",
     "@types/react": "16.9.0",
-    "@types/react-dom": "16.8.4",
-    "apollo": "2.15.0",
-=======
     "@types/jest": "24.0.17",
     "@material-ui/core": "4.3.1",
     "@material-ui/styles": "4.3.0",
     "@types/node": "12.7.1",
-    "@types/react": "16.8.23",
     "@types/react-dom": "16.8.5",
     "apollo": "2.17.2",
->>>>>>> 4a83d60c
     "apollo-boost": "0.4.3",
     "classnames": "2.2.6",
     "conditional-wrap": "1.0.0",
